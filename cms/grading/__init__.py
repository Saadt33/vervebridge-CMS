#!/usr/bin/env python2
# -*- coding: utf-8 -*-

# Contest Management System - http://cms-dev.github.io/
# Copyright © 2010-2014 Giovanni Mascellani <mascellani@poisson.phc.unipi.it>
# Copyright © 2010-2014 Stefano Maggiolo <s.maggiolo@gmail.com>
# Copyright © 2010-2012 Matteo Boscariol <boscarim@hotmail.com>
# Copyright © 2013 Bernard Blackham <bernard@largestprime.net>
# Copyright © 2013-2014 Luca Wehrstedt <luca.wehrstedt@gmail.com>
#
# This program is free software: you can redistribute it and/or modify
# it under the terms of the GNU Affero General Public License as
# published by the Free Software Foundation, either version 3 of the
# License, or (at your option) any later version.
#
# This program is distributed in the hope that it will be useful,
# but WITHOUT ANY WARRANTY; without even the implied warranty of
# MERCHANTABILITY or FITNESS FOR A PARTICULAR PURPOSE.  See the
# GNU Affero General Public License for more details.
#
# You should have received a copy of the GNU Affero General Public License
# along with this program.  If not, see <http://www.gnu.org/licenses/>.

from __future__ import absolute_import
from __future__ import print_function
from __future__ import unicode_literals

import io
import json
import logging
import os
import six

from collections import namedtuple

from sqlalchemy.orm import joinedload

from cms import LANG_C, LANG_CPP, LANG_PASCAL, LANG_PYTHON, LANG_PHP, LANG_JAVA, LANG_QB
from cms.db import Submission
from cms.grading.Sandbox import Sandbox


logger = logging.getLogger(__name__)


SubmissionScoreDelta = namedtuple(
    'SubmissionScoreDelta',
    ['submission', 'old_score', 'new_score',
     'old_public_score', 'new_public_score',
     'old_ranking_score_details', 'new_ranking_score_details'])


# Dummy function to mark translatable string.
def N_(message):
    return message


class JobException(Exception):
    """Exception raised by a worker doing a job.

    """
    def __init__(self, msg=""):
        self.msg = msg

    def __str__(self):
        return repr(self.msg)

    def __repr__(self):
        return "JobException(\"%s\")" % (repr(self.msg))


def get_compilation_commands(language, source_filenames, executable_filename,
                             for_evaluation=True):
    """Return the compilation commands.

    The compilation commands are for the specified language, source
    filenames and executable filename. Each command is a list of
    strings, suitable to be passed to the methods in subprocess
    package.

    language (string): one of the recognized languages.
    source_filenames ([string]): a list of the string that are the
        filenames of the source files to compile; the order is
        relevant: the first file must be the one that contains the
        program entry point (with some langages, e.g. Pascal, only the
        main file must be passed to the compiler).
    executable_filename (string): the output file.
    for_evaluation (bool): if True, define EVAL during the compilation;
        defaults to True.

    return ([[string]]): a list of commands, each a list of strings to
        be passed to subprocess.

    """
    commands = []
    if language == LANG_C:
        command = ["/usr/bin/gcc"]
        if for_evaluation:
            command += ["-DEVAL"]
        command += ["-static", "-O2", "-o", executable_filename]
        command += source_filenames
        command += ["-lm"]
        commands.append(command)
    elif language == LANG_CPP:
        command = ["/usr/bin/g++"]
        if for_evaluation:
            command += ["-DEVAL"]
        command += ["-static", "-O2", "-o", executable_filename]
        command += source_filenames
        commands.append(command)
    elif language == LANG_PASCAL:
        command = ["/usr/bin/fpc"]
        if for_evaluation:
            command += ["-dEVAL"]
        command += ["-XS", "-O2", "-o%s" % executable_filename]
        command += [source_filenames[0]]
        commands.append(command)
    elif language == LANG_PYTHON:
        # The executable name is fixed, and there is no way to specify
        # the name of the pyc, so we need to bundle together two
        # commands (compilation and rename).
        # In order to use Python 3 change them to:
        # /usr/bin/python3 -m py_compile %s
        # mv __pycache__/%s.*.pyc %s
        py_command = ["/usr/bin/python2", "-m", "py_compile",
                      source_filenames[0]]
        mv_command = ["/bin/mv", "%s.pyc" % os.path.splitext(os.path.basename(
                      source_filenames[0]))[0], executable_filename]
        commands.append(py_command)
        commands.append(mv_command)
    elif language == LANG_PHP:
        command = ["/bin/cp", source_filenames[0], executable_filename]
        commands.append(command)
    elif language == LANG_JAVA:
<<<<<<< HEAD
        class_name = "Task"  # Submitted java class must be called Task.
        mv_command = ["/bin/mv", source_filenames[0], "%s.java" % class_name]
        gcj_command = ["/usr/bin/gcj", "--main=%s" % class_name, "-O3", "-o",
                       executable_filename, "%s.java" % class_name]
        commands.append(mv_command)
        commands.append(gcj_command)
    elif language == LANG_QB:
        command = ["/usr/local/bin/fbc"]
        command += ["-lang","qb", source_filenames[0]]
	exec_name = source_filenames[0][0:source_filenames[0].index(".bas")]	
	if exec_name != executable_filename:
   	   mv_command = ["/bin/mv", exec_name, executable_filename]		
	commands.append(command)
	if exec_name != executable_filename:	
	   commands.append(mv_command)

=======
        class_name = os.path.splitext(source_filenames[0])[0]
        command = ["/usr/bin/gcj", "--main=%s" % class_name, "-O3", "-o",
                   executable_filename] + source_filenames
        commands.append(command)
>>>>>>> 4e7832e1
    else:
        raise ValueError("Unknown language %s." % language)
    return commands


def get_evaluation_commands(language, executable_filename):
    """Return the evaluation commands.

    The evaluation commands are for the given language and executable
    filename. Each command is a list of strings, suitable to be passed
    to the methods in subprocess package.

    language (string): one of the recognized languages.
    executable_filename (string): the name of the executable.

    return ([[string]]): a list of string to be passed to subprocess.

    """
    commands = []
    if language in (LANG_C, LANG_CPP, LANG_PASCAL, LANG_JAVA, LANG_QB):
        command = [os.path.join(".", executable_filename)]
        commands.append(command)
    elif language == LANG_PYTHON:
        # In order to use Python 3 change it to:
        # /usr/bin/python3 %s
        command = ["/usr/bin/python2", executable_filename]
        commands.append(command)
    elif language == LANG_PHP:
        command = ["/usr/bin/php5", executable_filename]
        commands.append(command)
    else:
        raise ValueError("Unknown language %s." % language)
    return commands


def format_status_text(status, translator=None):
    """Format the given status text in the given locale.

    A status text is the content of SubmissionResult.compilation_text,
    Evaluation.text and UserTestResult.(compilation|evaluation)_text.
    It is a list whose first element is a string with printf-like
    placeholders and whose other elements are the data to use to fill
    them. A JSON-encoded list is also accepted.
    The first element will be translated using the given translator (or
    the identity function, if not given), completed with the data and
    returned.

    status ([unicode]|unicode): a status, as described above.
    translator (function|None): a function expecting a string and
        returning that same string translated in some language, or
        None to apply the identity.

    """
    # Mark strings for localization.
    N_("N/A")

    if translator is None:
        translator = lambda x: x

    try:
        if isinstance(status, six.text_type):
            status = json.loads(status)
        elif not isinstance(status, list):
            raise TypeError("Invalid type: %r" % type(status))

        return translator(status[0]) % tuple(status[1:])
    except:
        logger.error("Unexpected error when formatting status "
                     "text: %r" % status, exc_info=True)
        return translator("N/A")


def compilation_step(sandbox, commands):
    """Execute some compilation commands in the sandbox, setting up the
    sandbox itself with a standard configuration and doing standard
    checks at the end of the compilation.

    Note: this needs a sandbox already created.

    sandbox (Sandbox): the sandbox we consider.
    commands ([[string]]): the actual compilation lines.

    """
    # Set sandbox parameters suitable for compilation.
    sandbox.dirs += [("/etc", None, None)]
    sandbox.preserve_env = True
    sandbox.max_processes = None
    sandbox.timeout = 10
    sandbox.wallclock_timeout = 20
    sandbox.address_space = 512 * 1024
    sandbox.stdout_file = "compiler_stdout.txt"
    sandbox.stderr_file = "compiler_stderr.txt"

    # Actually run the compilation commands.
    logger.debug("Starting compilation step.")
    for command in commands:
        box_success = sandbox.execute_without_std(command, wait=True)
        if not box_success:
            logger.error("Compilation aborted because of "
                         "sandbox error in `%s'." % sandbox.path)
            return False, None, None, None

    # Detect the outcome of the compilation.
    exit_status = sandbox.get_exit_status()
    exit_code = sandbox.get_exit_code()
    stdout = sandbox.get_file_to_string("compiler_stdout.txt")
    stdout = unicode(stdout, 'utf-8', errors='replace')
    stderr = sandbox.get_file_to_string("compiler_stderr.txt")
    stderr = unicode(stderr, 'utf-8', errors='replace')

    # And retrieve some interesting data.
    plus = {
        "execution_time": sandbox.get_execution_time(),
        "execution_wall_clock_time": sandbox.get_execution_wall_clock_time(),
        "execution_memory": sandbox.get_memory_used(),
        "stdout": stdout,
        "stderr": stderr,
        "exit_status": exit_status,
        }

    # From now on, we test for the various possible outcomes and
    # act appropriately.

    # Execution finished successfully and the submission was
    # correctly compiled.
    success = False
    compilation_success = None
    text = None

    if exit_status == Sandbox.EXIT_OK and exit_code == 0:
        logger.debug("Compilation successfully finished.")
        success = True
        compilation_success = True
        text = [N_("Compilation succeeded")]

    # Error in compilation: returning the error to the user.
    elif (exit_status == Sandbox.EXIT_OK and exit_code != 0) or \
            exit_status == Sandbox.EXIT_NONZERO_RETURN:
        logger.debug("Compilation failed.")
        success = True
        compilation_success = False
        text = [N_("Compilation failed")]

    # Timeout: returning the error to the user
    elif exit_status == Sandbox.EXIT_TIMEOUT:
        logger.debug("Compilation timed out.")
        success = True
        compilation_success = False
        text = [N_("Compilation timed out")]

    # Suicide with signal (probably memory limit): returning the error
    # to the user
    elif exit_status == Sandbox.EXIT_SIGNAL:
        signal = sandbox.get_killing_signal()
        logger.debug("Compilation killed with signal %s." % (signal))
        success = True
        compilation_success = False
        plus["signal"] = signal
        text = [N_("Compilation killed with signal %d (could be triggered "
                   "by violating memory limits)"), signal]

    # Sandbox error: this isn't a user error, the administrator needs
    # to check the environment
    elif exit_status == Sandbox.EXIT_SANDBOX_ERROR:
        logger.error("Compilation aborted because of sandbox error.")

    # Forbidden syscall: this shouldn't happen, probably the
    # administrator should relax the syscall constraints
    elif exit_status == Sandbox.EXIT_SYSCALL:
        syscall = sandbox.get_killing_syscall()
        logger.error("Compilation aborted "
                     "because of forbidden syscall `%s'." % syscall)

    # Forbidden file access: this could be triggered by the user
    # including a forbidden file or too strict sandbox contraints; the
    # administrator should have a look at it
    elif exit_status == Sandbox.EXIT_FILE_ACCESS:
        filename = sandbox.get_forbidden_file_error()
        logger.error("Compilation aborted "
                     "because of forbidden access to file `%s'." % filename)

    # Why the exit status hasn't been captured before?
    else:
        logger.error("Shouldn't arrive here, failing.")

    return success, compilation_success, text, plus


def evaluation_step(sandbox, commands,
                    time_limit=0.0, memory_limit=0,
                    allow_dirs=None,
                    stdin_redirect=None, stdout_redirect=None):
    """Execute some evaluation commands in the sandbox. Note that in
    some task types, there may be more than one evaluation commands
    (per testcase) (in others there can be none, of course).

    sandbox (Sandbox): the sandbox we consider.
    commands ([[string]]): the actual evaluation lines.
    time_limit (float): time limit in seconds.
    memory_limit (int): memory limit in MB.

    return ((bool, dict)): True if the evaluation was successful, or
        False; and additional data.

    """
    for command in commands:
        success = evaluation_step_before_run(
            sandbox, command, time_limit, memory_limit, allow_dirs,
            stdin_redirect, stdout_redirect, wait=True)
        if not success:
            logger.debug("Job failed in evaluation_step_before_run.")
            return False, None

    success, plus = evaluation_step_after_run(sandbox)
    if not success:
        logger.debug("Job failed in evaluation_step_after_run: %r" % plus)

    return success, plus


def evaluation_step_before_run(sandbox, command,
                               time_limit=0, memory_limit=0,
                               allow_dirs=None,
                               stdin_redirect=None, stdout_redirect=None,
                               wait=False):
    """First part of an evaluation step, until the running.

    return: exit code already translated if wait is True, the
            process if wait is False.

    """
    # Set sandbox parameters suitable for evaluation.
    if time_limit > 0:
        sandbox.timeout = time_limit
        sandbox.wallclock_timeout = 2 * time_limit + 1
    else:
        sandbox.timeout = 0
        sandbox.wallclock_timeout = 0
    sandbox.address_space = memory_limit * 1024

    if stdin_redirect is not None:
        sandbox.stdin_file = stdin_redirect
    else:
        sandbox.stdin_file = None

    if stdout_redirect is not None:
        sandbox.stdout_file = stdout_redirect
    else:
        sandbox.stdout_file = "stdout.txt"

    sandbox.stderr_file = "stderr.txt"

    if allow_dirs is not None:
        for allow_dir in allow_dirs:
            sandbox.dirs += [(allow_dir, None, "rw")]

    # Actually run the evaluation command.
    logger.debug("Starting execution step.")
    return sandbox.execute_without_std(command, wait=wait)


def evaluation_step_after_run(sandbox):
    """Second part of an evaluation step, after the running.

    """
    # Detect the outcome of the execution.
    exit_status = sandbox.get_exit_status()

    # And retrieve some interesting data.
    plus = {
        "execution_time": sandbox.get_execution_time(),
        "execution_wall_clock_time": sandbox.get_execution_wall_clock_time(),
        "execution_memory": sandbox.get_memory_used(),
        "exit_status": exit_status,
        }

    success = False

    # Timeout: returning the error to the user.
    if exit_status == Sandbox.EXIT_TIMEOUT:
        logger.debug("Execution timed out.")
        success = True

    # Suicide with signal (memory limit, segfault, abort): returning
    # the error to the user.
    elif exit_status == Sandbox.EXIT_SIGNAL:
        signal = sandbox.get_killing_signal()
        logger.debug("Execution killed with signal %d." % signal)
        success = True
        plus["signal"] = signal

    # Sandbox error: this isn't a user error, the administrator needs
    # to check the environment.
    elif exit_status == Sandbox.EXIT_SANDBOX_ERROR:
        logger.error("Evaluation aborted because of sandbox error.")

    # Forbidden syscall: returning the error to the user. Note: this
    # can be triggered also while allocating too much memory
    # dynamically (offensive syscall is mprotect).
    elif exit_status == Sandbox.EXIT_SYSCALL:
        syscall = sandbox.get_killing_syscall()
        logger.debug("Execution killed because of forbidden "
                     "syscall: `%s'." % syscall)
        success = True
        plus["syscall"] = syscall

    # Forbidden file access: returning the error to the user, without
    # disclosing the offending file (can't we?).
    elif exit_status == Sandbox.EXIT_FILE_ACCESS:
        filename = sandbox.get_forbidden_file_error()
        logger.debug("Execution killed because of forbidden "
                     "file access: `%s'." % filename)
        success = True
        plus["filename"] = filename

    # The exit code was nonzero: returning the error to the user.
    elif exit_status == Sandbox.EXIT_NONZERO_RETURN:
        logger.debug("Execution failed because the return code was nonzero.")
        success = True

    # Last check before assuming that evaluation finished
    # successfully; we accept the evaluation even if the exit code
    # isn't 0.
    elif exit_status != Sandbox.EXIT_OK:
        logger.error("Shouldn't arrive here, failing.")

    else:
        success = True

    return success, plus


def human_evaluation_message(plus):
    """Given the plus object returned by evaluation_step, builds a
    human-readable message about what happened.

    None is returned in cases when the contestant musn't receive any
    message (for example, if the execution couldn't be performed) or
    when the message will be computed somewhere else (for example, if
    the execution was successfull, then the comparator is supposed to
    write the message).

    """
    exit_status = plus['exit_status']
    if exit_status == Sandbox.EXIT_TIMEOUT:
        return [N_("Execution timed out")]
    elif exit_status == Sandbox.EXIT_SIGNAL:
        return [N_("Execution killed with signal %d (could be triggered by "
                   "violating memory limits)"), plus['signal']]
    elif exit_status == Sandbox.EXIT_SANDBOX_ERROR:
        return None
    elif exit_status == Sandbox.EXIT_SYSCALL:
        return [N_("Execution killed because of forbidden syscall %s"),
                plus['syscall']]
    elif exit_status == Sandbox.EXIT_FILE_ACCESS:
        # Don't tell which file: would be too much information!
        return [N_("Execution killed because of forbidden file access")]
    elif exit_status == Sandbox.EXIT_NONZERO_RETURN:
        # Don't tell which code: would be too much information!
        return [N_("Execution failed because the return code was nonzero")]
    elif exit_status == Sandbox.EXIT_OK:
        return None
    else:
        return None


def is_evaluation_passed(plus):
    return plus['exit_status'] == Sandbox.EXIT_OK


def filter_ansi_escape(string):
    """Filter out ANSI commands from the given string.

    string (string): string to process.

    return (string): string with ANSI commands stripped.

    """
    ansi_mode = False
    res = ''
    for char in string:
        if char == u'\033':
            ansi_mode = True
        if not ansi_mode:
            res += char
        if char == u'm':
            ansi_mode = False
    return res


def extract_outcome_and_text(sandbox):
    """Extract the outcome and the text from the two outputs of a
    manager (stdout contains the outcome, and stderr the text).

    stdout (Sandbox): the sandbox whose last execution was a
                      comparator.

    return (float, [string]): outcome and text.

    raise (ValueError): if cannot decode the data.

    """
    stdout = sandbox.relative_path(sandbox.stdout_file)
    stderr = sandbox.relative_path(sandbox.stderr_file)
    with io.open(stdout, "r", encoding="utf-8") as stdout_file:
        with io.open(stderr, "r", encoding="utf-8") as stderr_file:
            try:
                outcome = stdout_file.readline().strip()
            except UnicodeDecodeError as error:
                logger.error("Unable to interpret manager stdout "
                             "(outcome) as unicode. %r" % error)
                raise ValueError("Cannot decode the outcome.")
            try:
                text = filter_ansi_escape(stderr_file.readline())
            except UnicodeDecodeError as error:
                logger.error("Unable to interpret manager stderr "
                             "(text) as unicode. %r" % error)
                raise ValueError("Cannot decode the text.")

    try:
        outcome = float(outcome)
    except ValueError:
        logger.error("Wrong outcome `%s' from manager." % outcome)
        raise ValueError("Outcome is not a float.")

    return outcome, [text]


## Automatic white diff. ##

# We take as definition of whitespaces the intersection between ASCII
# and Unicode White_Space characters (see
# http://www.unicode.org/Public/6.3.0/ucd/PropList.txt)
WHITES = b' \t\n\x0b\x0c\r'


def white_diff_canonicalize(string):
    """Convert the input string to a canonical form for the white diff
    algorithm; that is, the strings a and b are mapped to the same
    string by white_diff_canonicalize() if and only if they have to be
    considered equivalent for the purposes of the white_diff
    algorithm.

    More specifically, this function strips all the leading and
    trailing whitespaces from s and collapse all the runs of
    consecutive whitespaces into just one copy of one specific
    whitespace.

    string (string): the string to canonicalize.
    return (string): the canonicalized string.

    """
    # Replace all the whitespaces with copies of " ", making the rest
    # of the algorithm simpler
    for char in WHITES[1:]:
        string = string.replace(char, WHITES[0])

    # Split the string according to " ", filter out empty tokens and
    # join again the string using just one copy of the first
    # whitespace; this way, runs of more than one whitespaces are
    # collapsed into just one copy.
    string = WHITES[0].join([x for x in string.split(WHITES[0])
                             if x != ''])
    return string


def white_diff(output, res):
    """Compare the two output files. Two files are equal if for every
    integer i, line i of first file is equal to line i of second
    file. Two lines are equal if they differ only by number or type of
    whitespaces.

    Note that trailing lines composed only of whitespaces don't change
    the 'equality' of the two files. Note also that by line we mean
    'sequence of characters ending with \n or EOF and beginning right
    after BOF or \n'. In particular, every line has *at most* one \n.

    output (file): the first file to compare.
    res (file): the second file to compare.
    return (bool): True if the two file are equal as explained above.

    """

    while True:
        lout = output.readline()
        lres = res.readline()

        # Both files finished: comparison succeded
        if lres == '' and lout == '':
            return True

        # Only one file finished: ok if the other contains only blanks
        elif lres == '' or lout == '':
            lout = lout.strip(WHITES)
            lres = lres.strip(WHITES)
            if lout != '' or lres != '':
                return False

        # Both file still have lines to go: ok if they agree except
        # for the number of whitespaces
        else:
            lout = white_diff_canonicalize(lout)
            lres = white_diff_canonicalize(lres)
            if lout != lres:
                return False


def white_diff_step(sandbox, output_filename,
                    correct_output_filename):
    """Assess the correctedness of a solution by doing a simple white
    diff against the reference solution. It gives an outcome 1.0 if
    the output and the reference output are identical (or differ just
    by white spaces) and 0.0 if they don't (or if the output doesn't
    exist).

    sandbox (Sandbox): the sandbox we consider.
    output_filename (string): the filename of user's output in the
        sandbox.
    correct_output_filename (string): the same with reference output.

    return ((float, [unicode])): the outcome as above and a
        description text.

    """
    if sandbox.file_exists(output_filename):
        out_file = sandbox.get_file(output_filename)
        res_file = sandbox.get_file("res.txt")
        if white_diff(out_file, res_file):
            outcome = 1.0
            text = [N_("Output is correct")]
        else:
            outcome = 0.0
            text = [N_("Output isn't correct")]
    else:
        outcome = 0.0
        text = [N_("Evaluation didn't produce file %s"), output_filename]
    return outcome, text


def compute_changes_for_dataset(old_dataset, new_dataset):
    """This function will compute the differences expected when changing from
    one dataset to another.

    old_dataset (Dataset): the original dataset, typically the active one.
    new_dataset (Dataset): the dataset to compare against.

    returns (list): a list of tuples of SubmissionScoreDelta tuples
        where they differ. Those entries that do not differ will have
        None in the pair of respective tuple entries.

    """
    # If we are switching tasks, something has gone seriously wrong.
    if old_dataset.task is not new_dataset.task:
        raise ValueError(
            "Cannot compare datasets referring to different tasks.")

    task = old_dataset.task

    def compare(a, b):
        if a == b:
            return False, (None, None)
        else:
            return True, (a, b)

    # Construct query with all relevant fields to avoid roundtrips to the DB.
    submissions = \
        task.sa_session.query(Submission)\
            .filter(Submission.task == task)\
            .options(joinedload(Submission.user))\
            .options(joinedload(Submission.token))\
            .options(joinedload(Submission.results)).all()

    ret = []
    for s in submissions:
        old = s.get_result(old_dataset)
        new = s.get_result(new_dataset)

        diff1, pair1 = compare(
            old.score if old is not None else None,
            new.score if new is not None else None)
        diff2, pair2 = compare(
            old.public_score if old is not None else None,
            new.public_score if new is not None else None)
        diff3, pair3 = compare(
            old.ranking_score_details if old is not None else None,
            new.ranking_score_details if new is not None else None)

        if diff1 or diff2 or diff3:
            ret.append(SubmissionScoreDelta(*(s,) + pair1 + pair2 + pair3))

    return ret


## Computing global scores (for ranking). ##

def task_score(user, task):
    """Return the score of a user on a task.

    user (User): the user for which to compute the score.
    task (Task): the task for which to compute the score.

    return ((float, bool)): the score of user on task, and True if the
        score could change because of a submission yet to score.

    """
    # As this function is primarily used when generating a rankings table
    # (AWS's RankingHandler), we optimize for the case where we are generating
    # results for all users and all tasks. As such, for the following code to
    # be more efficient, the query that generated task and user should have
    # come from a joinedload with the submissions, tokens and
    # submission_results table.  Doing so means that this function should incur
    # no exta database queries.

    # The score of the last submission (if valid, otherwise 0.0).
    last_score = 0.0
    # The maximum score amongst the tokened submissions (invalid
    # scores count as 0.0).
    max_tokened_score = 0.0
    # If the score could change due to submission still being compiled
    # / evaluated / scored.
    partial = False

    submissions = [s for s in user.submissions if s.task is task]
    submissions.sort(key=lambda s: s.timestamp)

    if submissions == []:
        return 0.0, False

    # Last score: if the last submission is scored we use that,
    # otherwise we use 0.0 (and mark that the score is partial
    # when the last submission could be scored).
    last_s = submissions[-1]
    last_sr = last_s.get_result(task.active_dataset)

    if last_sr is not None and last_sr.scored():
        last_score = last_sr.score
    else:
        partial = True

    for s in submissions:
        sr = s.get_result(task.active_dataset)
        if s.tokened():
            if sr is not None and sr.scored():
                max_tokened_score = max(max_tokened_score, sr.score)
            else:
                partial = True

    return max(last_score, max_tokened_score), partial<|MERGE_RESOLUTION|>--- conflicted
+++ resolved
@@ -35,7 +35,7 @@
 
 from sqlalchemy.orm import joinedload
 
-from cms import LANG_C, LANG_CPP, LANG_PASCAL, LANG_PYTHON, LANG_PHP, LANG_JAVA, LANG_QB
+from cms import LANG_C, LANG_CPP, LANG_PASCAL, LANG_PYTHON, LANG_PHP, LANG_JAVA
 from cms.db import Submission
 from cms.grading.Sandbox import Sandbox
 
@@ -132,29 +132,10 @@
         command = ["/bin/cp", source_filenames[0], executable_filename]
         commands.append(command)
     elif language == LANG_JAVA:
-<<<<<<< HEAD
-        class_name = "Task"  # Submitted java class must be called Task.
-        mv_command = ["/bin/mv", source_filenames[0], "%s.java" % class_name]
-        gcj_command = ["/usr/bin/gcj", "--main=%s" % class_name, "-O3", "-o",
-                       executable_filename, "%s.java" % class_name]
-        commands.append(mv_command)
-        commands.append(gcj_command)
-    elif language == LANG_QB:
-        command = ["/usr/local/bin/fbc"]
-        command += ["-lang","qb", source_filenames[0]]
-	exec_name = source_filenames[0][0:source_filenames[0].index(".bas")]	
-	if exec_name != executable_filename:
-   	   mv_command = ["/bin/mv", exec_name, executable_filename]		
-	commands.append(command)
-	if exec_name != executable_filename:	
-	   commands.append(mv_command)
-
-=======
         class_name = os.path.splitext(source_filenames[0])[0]
         command = ["/usr/bin/gcj", "--main=%s" % class_name, "-O3", "-o",
                    executable_filename] + source_filenames
         commands.append(command)
->>>>>>> 4e7832e1
     else:
         raise ValueError("Unknown language %s." % language)
     return commands
@@ -174,7 +155,7 @@
 
     """
     commands = []
-    if language in (LANG_C, LANG_CPP, LANG_PASCAL, LANG_JAVA, LANG_QB):
+    if language in (LANG_C, LANG_CPP, LANG_PASCAL, LANG_JAVA):
         command = [os.path.join(".", executable_filename)]
         commands.append(command)
     elif language == LANG_PYTHON:
@@ -802,4 +783,4 @@
             else:
                 partial = True
 
-    return max(last_score, max_tokened_score), partial+    return max(last_score, max_tokened_score), partial
