#!/usr/bin/env python2
# -*- coding: utf-8 -*-

# Contest Management System - http://cms-dev.github.io/
# Copyright © 2015-2016 Stefano Maggiolo <s.maggiolo@gmail.com>
# Copyright © 2016 Peyman Jabbarzade Ganje <peyman.jabarzade@gmail.com>
#
# This program is free software: you can redistribute it and/or modify
# it under the terms of the GNU Affero General Public License as
# published by the Free Software Foundation, either version 3 of the
# License, or (at your option) any later version.
#
# This program is distributed in the hope that it will be useful,
# but WITHOUT ANY WARRANTY; without even the implied warranty of
# MERCHANTABILITY or FITNESS FOR A PARTICULAR PURPOSE.  See the
# GNU Affero General Public License for more details.
#
# You should have received a copy of the GNU Affero General Public License
# along with this program.  If not, see <http://www.gnu.org/licenses/>.

"""Utility to submit a solution for a user.

"""

from __future__ import absolute_import
from __future__ import print_function
from __future__ import unicode_literals

import argparse
import logging
import sys

from cms import filename_to_language, utf8_decoder
from cms.db import File, Participation, SessionGen, Submission, Task, User, \
    ask_for_contest
from cms.db.filecacher import FileCacher
from cmscommon.datetime import make_datetime


logger = logging.getLogger(__name__)


def add_submission(contest_id, username, task_name,
                   timestamp, files, language):
    file_cacher = FileCacher()
    with SessionGen() as session:

        participation = session.query(Participation)\
            .join(Participation.user)\
            .filter(Participation.contest_id == contest_id)\
            .filter(User.username == username)\
            .first()
        if participation is None:
            logging.critical("User `%s' does not exists or "
                             "does not participate in the contest.", username)
            return False
        task = session.query(Task)\
            .filter(Task.contest_id == contest_id)\
            .filter(Task.name == task_name)\
            .first()
        if task is None:
            logging.critical("Unable to find task `%s'.", task_name)
            return False

        elements = [format.filename for format in task.submission_format]

        for file_ in files:
            if file_ not in elements:
                logging.critical("File `%s' is not in the submission format "
                                 "for the task.", file_)
                return False

        if any(element not in files for element in elements):
            logger.warning("Not all files from the submission format were "
                           "provided.")

        # files and elements now coincide. We compute the language for
        # each file and check that they do not mix.
        if language is None:
            available_lang = None
            for file_ in files:
                this_language = filename_to_language(files[file_])
                if "%l" in file_:
                    if len(this_language) == 0:
                        logger.critical("Cannot recognize language"
                                        " for file `%s'.",
                                        file_)
                    if available_lang is None:
                        available_lang = this_language
                    else:
                        available_lang = [lang for lang in available_lang
                                          if lang in this_language]
            if available_lang is None:
                language = None
            elif len(available_lang) == 0:
                logger.critical("Mixed-language submission detected.")
                return False
            else:
                language = available_lang[0]

        # Store all files from the arguments, and obtain their digests..
        file_digests = {}
        try:
            for file_ in files:
                digest = file_cacher.put_file_from_path(
                    files[file_],
                    "Submission file %s sent by %s at %d."
                    % (file_, username, timestamp))
                file_digests[file_] = digest
        except:
            logger.critical("Error while storing submission's file.",
                            exc_info=True)
            return False

        # Create objects in the DB.
        submission = Submission(make_datetime(timestamp), language,
                                participation=participation, task=task)
        for filename, digest in file_digests.items():
            session.add(File(filename, digest, submission=submission))
        session.add(submission)
        session.commit()

    return True


def main():
    """Parse arguments and launch process.

    return (int): exit code of the program.

    """
    parser = argparse.ArgumentParser(
        description="Adds a submission to a contest in CMS.")
    parser.add_argument("-c", "--contest-id", action="store", type=int,
                        help="id of contest where to add the user")
    parser.add_argument("-f", "--file", action="append", type=utf8_decoder,
                        help="in the form <name>:<file>, where name is the "
                        "name as required by CMS, and file is the name of "
                        "the file in the filesystem - may be specified "
                        "multiple times", required=True)
    parser.add_argument("username", action="store", type=utf8_decoder,
                        help="user doing the submission")
    parser.add_argument("task_name", action="store", type=utf8_decoder,
                        help="name of task the submission is for")
    parser.add_argument("-t", "--timestamp", action="store", type=int,
                        help="timestamp of the submission in seconds from "
                        "epoch, e.g. `date +%%s` (now if not set)")
    parser.add_argument("-l", "--language", action="store", type=utf8_decoder,
                        help="languge of submission")

    args = parser.parse_args()

    if args.contest_id is None:
        args.contest_id = ask_for_contest()

    if args.timestamp is None:
        import time
        args.timestamp = time.time()

    split_files = [file_.split(":", 1) for file_ in args.file]
    if any(len(file_) != 2 for file_ in split_files):
        parser.error("Invalid value for the file argument: format is "
                     "<name>:<file>.")
        return 1
    files = {}
    for name, filename in split_files:
        if name in files:
            parser.error("Duplicate assignment for file `%s'." % name)
            return 1
        files[name] = filename

<<<<<<< HEAD
    if add_submission(contest_id=args.contest_id,
                      username=args.username,
                      task_name=args.task_name,
                      timestamp=args.timestamp,
                      files=files,
                      language=args.language):
        return 0
    else:
        return 1
=======
    success = add_submission(contest_id=args.contest_id,
                             username=args.username,
                             task_name=args.task_name,
                             timestamp=args.timestamp,
                             files=files)
    return 0 if success is True else 1
>>>>>>> 404d82eb


if __name__ == "__main__":
    sys.exit(main())<|MERGE_RESOLUTION|>--- conflicted
+++ resolved
@@ -169,24 +169,14 @@
             return 1
         files[name] = filename
 
-<<<<<<< HEAD
-    if add_submission(contest_id=args.contest_id,
-                      username=args.username,
-                      task_name=args.task_name,
-                      timestamp=args.timestamp,
-                      files=files,
-                      language=args.language):
-        return 0
-    else:
-        return 1
-=======
+
     success = add_submission(contest_id=args.contest_id,
                              username=args.username,
                              task_name=args.task_name,
                              timestamp=args.timestamp,
-                             files=files)
+                             files=files,
+                             language=args.language)
     return 0 if success is True else 1
->>>>>>> 404d82eb
 
 
 if __name__ == "__main__":
