--- conflicted
+++ resolved
@@ -1,5 +1,5 @@
 #!/usr/bin/python
-# -*- encoding: utf-8 -*-
+# -*- coding: utf-8 -*-
 
 from SimpleXMLRPCServer import SimpleXMLRPCServer
 import Contest
@@ -140,8 +140,6 @@
 
         # Run forever the server's main loop
         server.serve_forever()
-<<<<<<< HEAD
-=======
 
     def action_finished(self, job):
         worker = self.workers.find_worker(job)
@@ -150,7 +148,7 @@
                                                                 Configuration.workers[worker][0],
                                                                 Configuration.workers[worker][1],
                                                                 job[0],
-                                                                job[1].couch_id))                                                                
+                                                                job[1].couch_id))
 
     def compilation_finished(self, success, submission_id):
         self.action_finished(("compile", submission_id))
@@ -160,5 +158,4 @@
     def evaluation_finished(self, success, submission_id):
         self.action_finished(("evaluate", submission_id))
         if not success:
-            log("Evaluation failed for submission %s" % (submission_id))
->>>>>>> 598c9d79
+            log("Evaluation failed for submission %s" % (submission_id))